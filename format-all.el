;;; format-all.el --- Auto-format C, C++, JS, Python, Ruby and 50 other languages -*- lexical-binding: t -*-
;;
;; Author: Lassi Kortela <lassi@lassi.io>
;; URL: https://github.com/lassik/emacs-format-all-the-code
;; Version: 0.4.0
;; Package-Requires: ((emacs "24.3") (inheritenv "0.1") (language-id "0.12"))
;; Keywords: languages util
;; SPDX-License-Identifier: MIT
;;
;; This file is not part of GNU Emacs.
;;
;;; Commentary:
;;
;; Lets you auto-format source code in many languages using the same
;; command for all languages, instead of learning a different Emacs
;; package and formatting command for each language.
;;
;; Just do M-x format-all-buffer and it will try its best to do the
;; right thing.  To auto-format code on save, use the minor mode
;; format-all-mode.  Please see the documentation for that function
;; for instructions.
;;
;; Supported languages:
;;
;; - Angular/Vue (prettier)
;; - Assembly (asmfmt)
;; - ATS (atsfmt)
;; - Bazel Starlark (buildifier)
;; - BibTeX (Emacs)
;; - C/C++/Objective-C (clang-format, astyle)
;; - C# (clang-format, astyle)
;; - Cabal (cabal-fmt)
;; - Clojure/ClojureScript (node-cljfmt)
;; - CMake (cmake-format)
;; - Crystal (crystal tool format)
;; - CSS/Less/SCSS (prettier)
;; - D (dfmt)
;; - Dart (dartfmt)
;; - Dhall (dhall format)
;; - Dockerfile (dockfmt)
;; - Elixir (mix format)
;; - Elm (elm-format)
;; - Emacs Lisp (Emacs)
;; - Fish Shell (fish_indent)
;; - Fortran 90 (fprettify)
;; - Gleam (gleam format)
;; - GLSL (clang-format)
;; - Go (gofmt, goimports)
;; - GraphQL (prettier)
;; - Haskell (brittany, fourmolu, hindent, ormolu, stylish-haskell)
;; - HTML/XHTML/XML (tidy)
;; - Java (clang-format, astyle)
;; - JavaScript/JSON/JSX (prettier, standard)
;; - Jsonnet (jsonnetfmt)
;; - Kotlin (ktlint)
;; - LaTeX (latexindent, auctex)
;; - Ledger (ledger-mode)
;; - Lua (lua-fmt, prettier plugin-lua)
;; - Markdown (prettier)
;; - Nix (nixpkgs-fmt, nixfmt)
;; - OCaml (ocp-indent)
;; - Perl (perltidy)
;; - PHP (prettier plugin-php)
;; - Protocol Buffers (clang-format)
;; - PureScript (purty)
;; - Python (black, yapf)
;; - R (styler)
;; - Reason (bsrefmt)
<<<<<<< HEAD
;; - ReScript (resfmt)
;; - Ruby (rubocop, rufo, standardrb)
=======
;; - ReScript (rescript)
;; - Ruby (rufo)
>>>>>>> 351057f7
;; - Rust (rustfmt)
;; - Scala (scalafmt)
;; - Shell script (beautysh, shfmt)
;; - Snakemake (snakefmt)
;; - Solidity (prettier prettier-plugin-solidity)
;; - SQL (pgformatter, sqlformat)
;; - Swift (swiftformat)
;; - Terraform (terraform fmt)
;; - TOML (prettier prettier-plugin-toml)
;; - TypeScript/TSX (prettier)
;; - Verilog (iStyle)
;; - YAML (prettier)
;;
;; You will need to install external programs to do the formatting.
;; If `format-all-buffer` can't find the right program, it will try to
;; tell you how to install it.
;;
;; Many of the external formatters support configuration files in the
;; source code directory to control their formatting.  Please see the
;; documentation for each formatter.
;;
;; New external formatters can be added easily if they can read code
;; from standard input and format it to standard output.  Feel free to
;; submit a pull request or ask for help in GitHub issues.
;;
;;; Code:

(require 'cl-lib)
(require 'inheritenv)
(require 'language-id)

(defgroup format-all nil
  "Lets you auto-format source code."
  :group 'format-all)

(defcustom format-all-debug nil
  "When non-nil, troubleshooting info is written into the *Messages* buffer."
  :type 'boolean
  :group 'format-all)

(defcustom format-all-default-formatters
  '(("Assembly" asmfmt)
    ("ATS" atsfmt)
    ("Bazel" buildifier)
    ("BibTeX" emacs-bibtex)
    ("C" clang-format)
    ("C#" clang-format)
    ("C++" clang-format)
    ("Cabal Config" cabal-fmt)
    ("Clojure" cljfmt)
    ("CMake" cmake-format)
    ("Crystal" crystal)
    ("CSS" prettier)
    ("D" dfmt)
    ("Dart" dartfmt)
    ("Dhall" dhall)
    ("Dockerfile" dockfmt)
    ("Elixir" mix-format)
    ("Elm" elm-format)
    ("Emacs Lisp" emacs-lisp)
    ("Fish" fish-indent)
    ("GLSL" clang-format)
    ("Go" gofmt)
    ("GraphQL" prettier)
    ("Haskell" brittany)
    ("HTML" html-tidy)
    ("Java" clang-format)
    ("JavaScript" prettier)
    ("JSON" prettier)
    ("Jsonnet" jsonnetfmt)
    ("JSX" prettier)
    ("Kotlin" ktlint)
    ("LaTeX" latexindent)
    ("Less" prettier)
    ("Literate Haskell" brittany)
    ("Lua" lua-fmt)
    ("Markdown" prettier)
    ("Nix" nixpkgs-fmt)
    ("Objective-C" clang-format)
    ("OCaml" ocp-indent)
    ("Perl" perltidy)
    ("PHP" prettier)
    ("Protocol Buffer" clang-format)
    ("PureScript" purty)
    ("Python" black)
    ("R" styler)
    ("Reason" bsrefmt)
    ("ReScript" rescript)
    ("Ruby" rufo)
    ("Rust" rustfmt)
    ("Scala" scalafmt)
    ("SCSS" prettier)
    ("Shell" shfmt)
    ("Solidity" prettier)
    ("SQL" sqlformat)
    ("Swift" swiftformat)
    ("Terraform" terraform-fmt)
    ("TOML" prettier)
    ("TSX" prettier)
    ("TypeScript" prettier)
    ("Verilog" istyle-verilog)
    ("Vue" prettier)
    ("XML" html-tidy)
    ("YAML" prettier)

    ("_Angular" prettier)
    ("_Flow" prettier)
    ("_Fortran 90" fprettify)
    ("_Gleam" gleam)
    ("_Ledger" ledger-mode)
    ("_Snakemake" snakefmt))
  "Default formatter to use for each language."
  :type '(repeat (list string symbol))
  :group 'format-all)

(defcustom format-all-show-errors 'errors
  "When to show formatting errors or warnings."
  :type '(choice (const :tag "Always" always)
                 (const :tag "Errors" errors)
                 (const :tag "Warnings" warnings)
                 (const :tag "Never" never))
  :group 'format-all)

(defvar format-all-after-format-functions nil
  "Hook run after each time `format-all-buffer' has formatted a buffer.

The value is a list of hook functions.  Use `add-hook' to add a
function.  The function is called with two arguments: (FORMATTER
STATUS).  FORMATTER is a symbol naming the formatter, as given to
`define-format-all-formatter'.  STATUS is one of the following
keywords:

* :reformatted -- The formatter made changes to the buffer.

* :already-formatted -- The buffer was already formatted
  correctly so the formatter didn't make any changes to it.

* :error -- The formatter encountered an error (usually a syntax
  error).  The buffer contents are the same as before formatting.

The current buffer is the buffer that was just formatted.  Point
is not guaranteed to be in any particular place, so `goto-char'
before editing the buffer.  Narrowing may be in effect unless
STATUS is :reformatted.")

(defvar format-all--user-args nil
  "Internal variable to temporarily store arguments for formatters.")

(defvar-local format-all-formatters nil
  "Rules to select which formatter format-all uses.

The value is an association list.

The first item of each association is the name of a programming
language. (GitHub Linguist names are used.)

The remaining items are one or more formatters to use for that
language. Each formatter is either:

* a symbol (e.g. black, clang-format, rufo)

* a list whose first item is that symbol, and any remaining items
  are extra command line arguments to pass to the formatter

If more than one formatter is given for the same language, all of
them are run as a chain, with the code from each formatter passed
to the next. The final code is from the last formatter. In case
any formatter in the chain is missing or fails to format the
code, the entire chain fails and the old code before formatting
is preserved.

You'll probably want to set this in a \".dir-locals.el\" file or
in a hook function. Any number of buffers can share the same
association list. Using \".dir-locals.el\" is convenient since
the rules for an entire source tree can be given in one file.")

(defun format-all--proper-list-p (object)
  "Return t if OBJECT is a proper list, nil otherwise."
  ;; If we could depend on Emacs 27.1 this function would be built in.
  (and (listp object) (not (null (cl-list-length object)))))

(defun format-all--normalize-formatter (formatter)
  "Internal function to convert FORMATTER spec into normal form."
  (let ((formatter (if (listp formatter) formatter (list formatter))))
    (when (cdr (last formatter))
      (error "Formatter is not a proper list: %S" formatter))
    (when (null formatter)
      (error "Formatter name missing"))
    (unless (symbolp (car formatter))
      (error "Formatter name is not a symbol: %S" (car formatter)))
    (unless (cl-every #'stringp (cdr formatter))
      (error "Formatter command line arguments are not all strings: %S"
             formatter))
    formatter))

(defun format-all--normalize-chain (chain)
  "Internal function to convert CHAIN spec into normal form."
  (when (or (not (listp chain)) (cdr (last chain)))
    (error "Formatter chain is not a proper list: %S" chain))
  (mapcar #'format-all--normalize-formatter chain))

(defun format-all-valid-formatters-p (formatters)
  "Return t if FORMATTERS is a valid value for `format-all-formatters'."
  (and (format-all--proper-list-p formatters)
       (cl-every
        (lambda (chain)
          (and (not (null chain))
               (format-all--proper-list-p chain)
               (stringp (car chain))
               (cl-every
                (lambda (formatter)
                  (and (not (null formatter))
                       (or (symbolp formatter)
                           (and (format-all--proper-list-p formatter)
                                (and (symbolp (car formatter))
                                     (not (null (car formatter))))
                                (cl-every #'stringp (cdr formatter))))))
                (cdr chain))))
        formatters)))

(put 'format-all-formatters 'safe-local-variable
     'format-all-valid-formatters-p)

(eval-and-compile
  (defconst format-all--system-type
    (cl-case system-type
      (windows-nt 'windows)
      (cygwin     'windows)
      (darwin     'macos)
      (gnu/linux  'linux)
      (berkeley-unix
       (save-match-data
         (let ((case-fold-search t))
           (cond ((string-match "freebsd" system-configuration) 'freebsd)
                 ((string-match "openbsd" system-configuration) 'openbsd)
                 ((string-match "netbsd"  system-configuration) 'netbsd))))))
    "Current operating system according to the format-all package."))

(eval-and-compile
  (defun format-all--resolve-system (choices)
    "Get first choice matching `format-all--system-type' from CHOICES."
    (cl-dolist (choice choices)
      (cond ((atom choice)
             (cl-return choice))
            ((eql format-all--system-type (car choice))
             (cl-return (cadr choice)))))))

(defun format-all--fix-trailing-whitespace ()
  "Fix trailing whitespace since some formatters don't do that."
  (save-match-data
    (goto-char (point-min))
    (while (re-search-forward "[ \t]+$" nil t)
      (replace-match ""))
    (goto-char (point-max))
    (delete-region
     (if (re-search-backward "[^ \t\n]" nil t) (match-end 0) (point-min))
     (point-max))
    (unless (= (point-min) (point-max))
      (goto-char (point-max))
      (insert "\n"))))

(defun format-all--remove-ansi-color (string)
  "Internal helper function to remove terminal color codes from STRING."
  (save-match-data (replace-regexp-in-string "\x1b\\[[0-9]+m" "" string t)))

(defun format-all--flatten-once (list)
  "Internal helper function to remove nested lists in LIST."
  (cl-mapcan (lambda (x) (if (listp x) x (list x)))
             list))

(defun format-all--buffer-extension-p (&rest extensions)
  "Internal helper function to test file name EXTENSIONS."
  (and (buffer-file-name)
       (save-match-data
         (let ((case-fold-search t))
           (cl-some (lambda (ext)
                      (string-match (concat "\\." (regexp-quote ext) "\\'")
                                    (buffer-file-name)))
                    extensions)))))

(defun format-all--buffer-thunk (thunk)
  "Internal helper function to implement formatters.

THUNK is a function that implements a particular formatter.  It
takes INPUT (the unformatted source code as a string).  THUNK is
invoked such that the current buffer is an empty temp buffer.  It
should call the formatter on INPUT and write the formatted source
code output to the temp buffer.  It should return (ERRORP
ERROR-OUTPUT).  ERRORP is a boolean indicating whether the formatter
caused an error and hence the contents of the temp buffer should
be discarded.  ERROR-OUTPUT is a string containing all error/warning
output from the formatter.

Note that in some cases we can use the output of the formatter
even if it produced warnings.  Not all warnings are errors."
  (save-excursion
    (save-restriction
      (widen)
      (let ((inbuf (current-buffer))
            (input (buffer-string)))
        (inheritenv
         (with-temp-buffer
           (cl-destructuring-bind (errorp error-output) (funcall thunk input)
             (let* ((no-chg (or errorp
                                (= 0 (let ((case-fold-search nil))
                                       (compare-buffer-substrings
                                        inbuf nil nil nil nil nil)))))
                    (output (cond (errorp nil)
                                  (no-chg t)
                                  (t (buffer-string)))))
               (list output error-output)))))))))

(defun format-all--buffer-native (mode &rest funcs)
  "Internal helper function to implement formatters.

In a new temp buffer, switches to MODE then calls FUNCS in order
to format the code. MODE and FUNCS should be symbols instead of
functions to avoid warnings from the Emacs byte compiler."
  (format-all--buffer-thunk
   (lambda (input)
     (funcall mode)
     (insert input)
     (mapc #'funcall funcs)
     (format-all--fix-trailing-whitespace)
     (list nil ""))))

(defun format-all--locate-file (filename)
  "Internal helper to locate dominating copy of FILENAME for current buffer."
  (let* ((dir (and (buffer-file-name)
                   (locate-dominating-file (buffer-file-name) filename))))
    (when dir (expand-file-name (concat dir filename)))))

(defun format-all--locate-default-directory (root-files)
  "Internal helper function to find working directory for formatter.

ROOT-FILES is a list of strings which are the filenames to look
for using `locate-dominating-file'.  Details in documentation for
`format-all--buffer-hard'."
  (let ((found-dirs
         (when (and root-files (buffer-file-name))
           (mapcan (lambda (root-file)
                     (let ((found-file (locate-dominating-file
                                        (buffer-file-name) root-file)))
                       (when found-file
                         (list (file-name-directory found-file)))))
                   root-files))))
    (or (car (sort found-dirs (lambda (a b) (> (length a) (length b)))))
        (and (buffer-file-name) (file-name-directory (buffer-file-name)))
        default-directory)))

(defun format-all--buffer-hard
    (ok-statuses error-regexp root-files executable &rest args)
  "Internal helper function to implement formatters.

Runs the external program EXECUTABLE.  The program shall read
unformatted code from stdin, write its formatted equivalent to
stdout, and write errors/warnings to stderr.

The program should exit with status zero for the formatting to be
considered successful.  If a list of OK-STATUSES is given, all of
those are actually considered successful.  But if ERROR-REGEXP is
given, and the program's stderr contains that regexp, then the
formatting is considered failed even if the exit status is in
OK-STATUSES.  OK-STATUSES and ERROR-REGEXP are hacks to work
around formatter programs that don't make sensible use of their
exit status.

If ARGS are given, those are arguments to EXECUTABLE. They should
not be shell-quoted.

If ROOT-FILES are given, the working directory of the formatter
will be the deepest directory (starting from the file being
formatted) containing one of these files.  If ROOT-FILES is nil,
or none of ROOT-FILES are found in any parent directories, the
working directory will be the one where the formatted file is.
ROOT-FILES is ignored for buffers that are not visiting a file."
  (let ((ok-statuses (or ok-statuses '(0)))
        (args (append format-all--user-args (format-all--flatten-once args)))
        (default-directory (format-all--locate-default-directory root-files)))
    (when format-all-debug
      (message "Format-All: Running: %s"
               (mapconcat #'shell-quote-argument (cons executable args) " "))
      (message "Format-All: Directory: %s" default-directory))
    (format-all--buffer-thunk
     (lambda (input)
       (let* ((errfile (make-temp-file "format-all-"))
              (status (apply #'call-process-region input nil
                             executable nil (list t errfile)
                             nil args))
              (error-output (with-temp-buffer
                              (insert-file-contents errfile)
                              (delete-file errfile)
                              (buffer-string)))
              (errorp (or (not (member status ok-statuses))
                          (and error-regexp
                               (save-match-data
                                 (string-match error-regexp error-output))))))
         (list errorp error-output))))))

(defun format-all--buffer-easy (executable &rest args)
  "Internal helper function to implement formatters.

Runs the external program EXECUTABLE.  The program shall read
unformatted code from stdin, write its formatted equivalent to
stdout, write errors/warnings to stderr, and exit zero/non-zero
on success/failure.

If ARGS are given, those are arguments to EXECUTABLE.  They don't
need to be shell-quoted."
  (apply 'format-all--buffer-hard nil nil nil executable args))

(defun format-all--ruby-gem-bundled-p (gem-name)
  "Internal helper function to check if GEM-NAME is listed in the current project's Gemfile.lock."
  (let* ((lockfile "Gemfile.lock")
         (dir (locate-dominating-file (buffer-file-name) lockfile)))
    (and dir
         (with-temp-buffer
           (insert-file-contents (expand-file-name lockfile dir))
           (re-search-forward (format "^    %s " (regexp-quote gem-name)) nil t))
         t)))

(defun format-all--buffer-hard-ruby
    (gem-name ok-statuses error-regexp root-files executable &rest args)
  "Internal helper function to implement ruby based formatters.

GEM-NAME is the name of a Ruby gem required to run EXECUTABLE.

For OK-STATUSES, ERROR-REGEXP, ROOT-FILES, EXECUTABLE and ARGS, see `format-all--buffer-hard'."
  (let* ((error-regexp
          (apply #'regexp-or
                 "Bundler::GemNotFound"
                 (concat "bundler: failed to load command: "
                         (regexp-quote executable))
                 (concat (regexp-or "bundle" (regexp-quote executable))
                         ": command not found")
                 (if error-regexp (list error-regexp))))
         (command-args
          (append (if (format-all--ruby-gem-bundled-p gem-name)
                      '("bundle" "exec"))
                  (cons executable (format-all--flatten-once args)))))
    (format-all--buffer-hard
     ok-statuses error-regexp root-files
     (car command-args)
     (cdr command-args))))

(defvar format-all--executable-table (make-hash-table)
  "Internal table of formatter executable names for format-all.")

(defvar format-all--install-table (make-hash-table)
  "Internal table of formatter install commands for format-all.")

(defvar format-all--language-table (make-hash-table :test 'equal)
  "Internal table of major mode formatter lists for format-all.")

(defvar format-all--format-table (make-hash-table)
  "Internal table of formatter formatting functions for format-all.")

(defun format-all--pushhash (key value table)
  "Push VALUE onto the list under KEY in hash table TABLE."
  (puthash key (cons value (remove value (gethash key table))) table))

(defmacro define-format-all-formatter (formatter &rest body)
  "Define a new source code formatter for use with format-all.

FORMATTER is a symbol naming the formatter.  The name of the
command used to run the formatter is usually a good choice.

Consult the existing formatters for examples of BODY."
  (let (executable install languages format)
    (cl-assert
     (equal (mapcar 'car body) '(:executable :install :languages :format)))
    (cl-dolist (part body)
      (cl-ecase (car part)
        (:executable
         (setq executable
               (unless (null (cdr part))
                 (or (format-all--resolve-system (cdr part))
                     (error "Executable not specified for %S system %S"
                            formatter format-all--system-type)))))
        (:install
         (setq install (format-all--resolve-system (cdr part))))
        (:languages
         (setq languages
               (mapcar (lambda (language)
                         `(format-all--pushhash
                           ',language ',formatter format-all--language-table))
                       (cdr part))))
        (:format
         (setq format `(lambda (executable language)
                         (ignore language ,@(unless executable '(executable)))
                         ,(cadr part))))))
    `(progn (puthash ',formatter ,executable format-all--executable-table)
            (puthash ',formatter ,install format-all--install-table)
            ,@languages
            (puthash ',formatter ,format format-all--format-table)
            ',formatter)))

(define-format-all-formatter asmfmt
  (:executable "asmfmt")
  (:install)
  (:languages "Assembly")
  (:format (format-all--buffer-easy executable)))

(define-format-all-formatter astyle
  (:executable "astyle")
  (:install (macos "brew install astyle"))
  (:languages "C" "C++" "C#" "Java")
  (:format (format-all--buffer-easy
            executable
            (let ((astylerc (format-all--locate-file ".astylerc")))
              (when astylerc (concat "--options=" astylerc))))))

(define-format-all-formatter atsfmt
  (:executable "atsfmt")
  (:install "cabal new-install ats-format --happy-options='-gcsa' -O2")
  (:languages "ATS")
  (:format (format-all--buffer-easy executable)))

(define-format-all-formatter auctex
  (:executable)
  (:install)
  (:languages "LaTeX")
  (:format (format-all--buffer-native
            'latex-mode
            (lambda ()
              (let ((f (symbol-function 'LaTeX-fill-buffer)))
                (when f (funcall f nil)))))))

(define-format-all-formatter beautysh
  (:executable "beautysh")
  (:install "pip install beautysh")
  (:languages "Shell")
  (:format (format-all--buffer-easy executable "-")))

(define-format-all-formatter black
  (:executable "black")
  (:install "pip install black")
  (:languages "Python")
  (:format (format-all--buffer-easy
            executable "-q"
            (when (format-all--buffer-extension-p "pyi") "--pyi")
            "-")))

(define-format-all-formatter brittany
  (:executable "brittany")
  (:install "stack install brittany")
  (:languages "Haskell" "Literate Haskell")
  (:format (format-all--buffer-easy executable)))

(define-format-all-formatter bsrefmt
  (:executable "bsrefmt")
  (:install "npm install --global bs-platform")
  (:languages "Reason")
  (:format (format-all--buffer-easy executable)))

(define-format-all-formatter buildifier
  (:executable "buildifier")
  (:install
   (macos "brew install buildifier")
   "go get github.com/bazelbuild/buildtools/buildifier")
  (:languages "Bazel")
  (:format (format-all--buffer-easy executable)))

(define-format-all-formatter cabal-fmt
  (:executable "cabal-fmt")
  (:install "cabal install cabal-fmt")
  (:languages "Cabal Config")
  (:format (format-all--buffer-easy executable)))

(define-format-all-formatter clang-format
  (:executable "clang-format")
  (:install
   (macos "brew install clang-format")
   (windows "scoop install llvm"))
  (:languages "C" "C#" "C++" "GLSL" "Java" "Objective-C" "Protocol Buffer")
  (:format
   (format-all--buffer-easy
    executable
    (concat "-assume-filename="
            (or (buffer-file-name)
                (cdr (assoc language
                            '(("C"               . ".c")
                              ("C#"              . ".cs")
                              ("C++"             . ".cpp")
                              ("GLSL"            . ".glsl")
                              ("Java"            . ".java")
                              ("Objective-C"     . ".m")
                              ("Protocol Buffer" . ".proto")))))))))

(define-format-all-formatter cljfmt
  (:executable "cljfmt")
  (:install "npm install --global node-cljfmt")
  (:languages "Clojure")
  (:format (format-all--buffer-easy executable)))

(define-format-all-formatter cmake-format
  (:executable "cmake-format")
  (:install "pip install cmake-format")
  (:languages "CMake")
  (:format (format-all--buffer-easy executable "-")))

(define-format-all-formatter crystal
  (:executable "crystal")
  (:install (macos "brew install crystal"))
  (:languages "Crystal")
  (:format (format-all--buffer-easy executable "tool" "format" "-")))

(define-format-all-formatter dartfmt
  (:executable "dartfmt")
  (:install (macos "brew tap dart-lang/dart && brew install dart"))
  (:languages "Dart")
  (:format
   (format-all--buffer-easy
    executable
    (when (buffer-file-name)
      (list "--stdin-name" (buffer-file-name))))))

(define-format-all-formatter dfmt
  (:executable "dfmt")
  (:install (macos "brew install dfmt"))
  (:languages "D")
  (:format
   (format-all--buffer-hard nil (regexp-quote "[error]") nil executable)))

(define-format-all-formatter dhall
  (:executable "dhall")
  (:install (macos "brew install dhall"))
  (:languages "Dhall")
  (:format (format-all--buffer-easy executable "format")))

(define-format-all-formatter dockfmt
  (:executable "dockfmt")
  (:install "go get github.com/jessfraz/dockfmt")
  (:languages "Dockerfile")
  (:format (format-all--buffer-easy executable "fmt")))

(define-format-all-formatter elm-format
  (:executable "elm-format")
  (:install (macos "brew install elm"))
  (:languages "Elm")
  (:format
   (cl-destructuring-bind (output error-output)
       (format-all--buffer-hard nil nil '("elm.json" "elm-package.json")
                                executable "--yes" "--stdin")
     (let ((error-output (format-all--remove-ansi-color error-output)))
       (list output error-output)))))

(define-format-all-formatter emacs-bibtex
  (:executable)
  (:install)
  (:languages "BibTeX")
  (:format (format-all--buffer-native 'bibtex-mode 'bibtex-reformat)))

(define-format-all-formatter emacs-bibtex-sort
  (:executable)
  (:install)
  (:languages "BibTeX")
  (:format (format-all--buffer-native 'bibtex-mode 'bibtex-sort-buffer)))

(define-format-all-formatter emacs-lisp
  (:executable)
  (:install)
  (:languages "Emacs Lisp")
  (:format
   (format-all--buffer-native
    'emacs-lisp-mode
    (lambda () (indent-region (point-min) (point-max))))))

(define-format-all-formatter fish-indent
  (:executable "fish_indent")
  (:install (macos "brew install fish OR port install fish"))
  (:languages "Fish")
  (:format (format-all--buffer-easy executable)))

(define-format-all-formatter fourmolu
  (:executable "fourmolu")
  (:install "stack install fourmolu")
  (:languages "Haskell" "Literate Haskell")
  (:format (format-all--buffer-easy executable)))

(define-format-all-formatter fprettify
  (:executable "fprettify")
  (:install "pip install fprettify")
  (:languages "_Fortran 90")
  (:format (format-all--buffer-easy executable "--silent")))

(define-format-all-formatter gleam
  (:executable "gleam")
  (:install (macos "brew install gleam"))
  (:languages "_Gleam")
  (:format (format-all--buffer-easy executable "format" "--stdin")))

(define-format-all-formatter gofmt
  (:executable "gofmt")
  (:install
   (macos "brew install go")
   (windows "scoop install go"))
  (:languages "Go")
  (:format (format-all--buffer-easy executable)))

(define-format-all-formatter goimports
  (:executable "goimports")
  (:install "go get golang.org/x/tools/cmd/goimports")
  (:languages "Go")
  (:format (format-all--buffer-easy executable)))

(define-format-all-formatter hindent
  (:executable "hindent")
  (:install "stack install hindent")
  (:languages "Haskell" "Literate Haskell")
  (:format (format-all--buffer-easy executable)))

(define-format-all-formatter html-tidy
  (:executable "tidy")
  (:install
   (macos "brew install tidy-html5")
   (windows "scoop install tidy"))
  (:languages "HTML" "XML")
  (:format
   (format-all--buffer-hard
    '(0 1) nil nil
    executable
    "-q"
    "--tidy-mark" "no"
    "-indent"
    (when (equal language "XML") "-xml"))))

(define-format-all-formatter istyle-verilog
  (:executable "iStyle")
  (:install)
  (:languages "Verilog")
  (:format (format-all--buffer-easy executable)))

(define-format-all-formatter jsonnetfmt
  (:executable "jsonnetfmt")
  (:install (macos "brew install jsonnet"))
  (:languages "Jsonnet")
  (:format (format-all--buffer-easy executable "-")))

(define-format-all-formatter ktlint
  (:executable "ktlint")
  (:install (macos "brew install ktlint"))
  (:languages "Kotlin")
  (:format (format-all--buffer-easy executable "--format" "--stdin")))

(define-format-all-formatter latexindent
  (:executable "latexindent")
  (:install)
  (:languages "LaTeX")
  (:format (format-all--buffer-easy executable)))

(define-format-all-formatter ledger-mode
  (:executable)
  (:install)
  (:languages "_Ledger")
  (:format
   (format-all--buffer-native 'ledger-mode 'ledger-mode-clean-buffer)))

(define-format-all-formatter lua-fmt
  (:executable "luafmt")
  (:install "npm install --global lua-fmt")
  (:languages "Lua")
  (:format (format-all--buffer-easy executable "--stdin")))

(define-format-all-formatter mix-format
  (:executable "mix")
  (:install (macos "brew install elixir"))
  (:languages "Elixir")
  (:format
   (format-all--buffer-hard
    nil nil '("mix.exs")
    executable
    "format"
    (let ((config-file (format-all--locate-file ".formatter.exs")))
      (when config-file (list "--dot-formatter" config-file)))
    "-")))

(define-format-all-formatter nixfmt
  (:executable "nixfmt")
  (:install "nix-env -f https://github.com/serokell/nixfmt/archive/master.tar.gz -i")
  (:languages "Nix")
  (:format (format-all--buffer-easy executable)))

(define-format-all-formatter nixpkgs-fmt
  (:executable "nixpkgs-fmt")
  (:install "nix-env -f https://github.com/nix-community/nixpkgs-fmt/archive/master.tar.gz -i")
  (:languages "Nix")
  (:format (format-all--buffer-easy executable)))

(define-format-all-formatter ocp-indent
  (:executable "ocp-indent")
  (:install "opam install ocp-indent")
  (:languages "OCaml")
  (:format (format-all--buffer-easy executable)))

(define-format-all-formatter ormolu
  (:executable "ormolu")
  (:install "stack install ormolu")
  (:languages "Haskell" "Literate Haskell")
  (:format (format-all--buffer-easy executable)))

(define-format-all-formatter perltidy
  (:executable "perltidy")
  (:install "cpan install Perl::Tidy")
  (:languages "Perl")
  (:format (format-all--buffer-easy executable)))

(define-format-all-formatter pgformatter
  (:executable "pg_format")
  (:install)
  (:languages "SQL")
  (:format (format-all--buffer-easy executable)))

(define-format-all-formatter prettier
  (:executable "prettier")
  (:install "npm install --global prettier @prettier/plugin-lua @prettier/plugin-php prettier-plugin-solidity prettier-plugin-toml")
  (:languages
   "CSS" "GraphQL" "HTML" "JavaScript" "JSON" "JSX" "Less" "Lua" "Markdown"
   "PHP" "SCSS" "Solidity" "TOML" "TSX" "TypeScript" "Vue" "YAML"
   "_Angular" "_Flow")
  (:format
   (format-all--buffer-easy
    executable
    "--parser" (let ((pair (assoc language
                                  '(("_Angular"   . "angular")
                                    ("_Flow"      . "flow")
                                    ("JavaScript" . "babel")
                                    ("JSX"        . "babel")
                                    ("Solidity"   . "solidity-parse")
                                    ("TSX"        . "typescript")))))
                 (if pair (cdr pair) (downcase language)))
    (when (buffer-file-name) (list "--stdin-filepath" (buffer-file-name)))
    (let ((ignore-file (format-all--locate-file ".prettierignore")))
      (when ignore-file (list "--ignore-path" ignore-file))))))

(define-format-all-formatter purty
  (:executable "purty")
  (:install "npm install --global purty")
  (:languages "PureScript")
  (:format (format-all--buffer-easy executable "-")))

(define-format-all-formatter rescript
  (:executable "rescript")
  (:install "npm install --global rescript")
  (:languages "ReScript")
  (:format
   (format-all--buffer-easy
    executable "format" "-stdin"
    (let ((ext (if (not (buffer-file-name)) ""
                   (file-name-extension (buffer-file-name)))))
      (concat "." (if (equal ext "") "res" ext))))))

(define-format-all-formatter rufo
  (:executable "rufo")
  (:install "gem install rufo")
  (:languages "Ruby")
  (:format
   (format-all--buffer-hard-ruby
    "rufo" nil nil nil
    "rufo"
    "--simple-exit"
    (when (buffer-file-name)
      (list "--filename" (buffer-file-name))))))

(define-format-all-formatter rubocop
  (:executable "rubocop")
  (:install "gem install rubocop:'>=1.4.0'")
  (:languages "Ruby")
  (:format
   (format-all--buffer-hard-ruby
    "rubocop" '(0 1) nil nil
    "rubocop"
    "--auto-correct"
    "--format" "quiet"
    "--stderr"
    "--stdin" (or (buffer-file-name) (buffer-name)))))

(define-format-all-formatter rustfmt
  (:executable "rustfmt")
  (:install "rustup component add rustfmt")
  (:languages "Rust")
  (:format (format-all--buffer-easy executable)))

(define-format-all-formatter scalafmt
  (:executable "scalafmt")
  (:install "coursier bootstrap org.scalameta:scalafmt-cli_2.12:2.4.0-RC1 -r sonatype:snapshots -o /usr/local/bin/scalafmt --standalone --main org.scalafmt.cli.Cli")
  (:languages "Scala")
  (:format
   (format-all--buffer-easy
    executable "--stdin" "--non-interactive" "--quiet")))

(define-format-all-formatter shfmt
  (:executable "shfmt")
  (:install
   (macos "brew install shfmt")
   (windows "scoop install shfmt"))
  (:languages "Shell")
  (:format
   (format-all--buffer-easy
    executable
    (if (buffer-file-name)
        (list "-filename" (buffer-file-name))
      (list "-ln" (cl-case (and (eql major-mode 'sh-mode)
                                (boundp 'sh-shell)
                                (symbol-value 'sh-shell))
                    (bash "bash")
                    (mksh "mksh")
                    (t "posix")))))))

(define-format-all-formatter snakefmt
  (:executable "snakefmt")
  (:install)
  (:languages "_Snakemake")
  (:format (format-all--buffer-easy executable "-")))

(define-format-all-formatter sqlformat
  (:executable "sqlformat")
  (:install "pip install sqlparse")
  (:languages "SQL")
  (:format
   (let* ((ic (car default-process-coding-system))
          (oc (cdr default-process-coding-system))
          (ienc (symbol-name (or (coding-system-get ic :mime-charset)
                                 'utf-8)))
          (oenc (symbol-name (or (coding-system-get oc :mime-charset)
                                 'utf-8)))
          (process-environment (cons (concat "PYTHONIOENCODING=" oenc)
                                     process-environment)))
     (format-all--buffer-easy executable "--encoding" ienc "-"))))

(define-format-all-formatter standard
  (:executable "standard")
  (:install "npm install --global standard")
  (:languages "JavaScript" "JSX")
  (:format
   ;; `standard --stdin` properly uses zero vs non-zero exit codes to
   ;; indicate success vs error. However, it checks for quite a broad
   ;; range of errors, all the way up to undeclared identifiers and
   ;; such. To catch only syntax errors, we need to look specifically
   ;; for the text "Parsing error:".
   (format-all--buffer-hard
    '(0 1) ".*?:.*?:[0-9]+:[0-9]+: Parsing error:" nil
    executable "--fix" "--stdin")))

(define-format-all-formatter standardrb
  (:executable "standardrb")
  (:install "gem install standard:'>=0.13.0'")
  (:languages "Ruby")
  (:format
   (format-all--buffer-hard-ruby
    "standard" '(0 1) nil nil
    "standardrb"
    "--fix"
    "--stdin" (or (buffer-file-name) (buffer-name)))))

(define-format-all-formatter styler
  (:executable "Rscript")
  (:install "Rscript -e \"install.packages('styler')\"")
  (:languages "R")
  (:format
   (format-all--buffer-easy
    executable "--vanilla"
    "-e" (concat
          "options(styler.colored_print.vertical=FALSE);"
          " con <- file('stdin');"
          " out <- styler::style_text(readLines(con));"
          " close(con);"
          " out"))))

(define-format-all-formatter stylish-haskell
  (:executable "stylish-haskell")
  (:install "stack install stylish-haskell")
  (:languages "Haskell")
  (:format (format-all--buffer-easy executable)))

(define-format-all-formatter swiftformat
  (:executable "swiftformat")
  (:install (macos "brew install swiftformat"))
  (:languages "Swift")
  (:format
   (format-all--buffer-easy
    executable "--quiet"
    (let ((config (format-all--locate-file ".swiftformat")))
      (when config (list "--config" config))))))

(define-format-all-formatter terraform-fmt
  (:executable "terraform")
  (:install (macos "brew install terraform"))
  (:languages "Terraform")
  (:format (format-all--buffer-easy executable "fmt" "-no-color" "-")))

(define-format-all-formatter yapf
  (:executable "yapf")
  (:install "pip install yapf")
  (:languages "Python")
  (:format (format-all--buffer-easy executable)))

(defun format-all--language-id-buffer ()
  "Return the language used in the current buffer, or NIL.

Prefer getting the ID from the language-id library. Some
languages do not yet have official GitHub Linguist identifiers,
yet format-all needs to know about them anyway. That's why we
have this custom language-id function in format-all. The
unofficial languages IDs are prefixed with \"_\"."
  (or (and (or (equal major-mode 'angular-html-mode)
               (and (equal major-mode 'web-mode)
                    (equal (symbol-value 'web-mode-content-type) "html")
                    (equal (symbol-value 'web-mode-engine) "angular")))
           "_Angular")
      (and (member major-mode '(js-mode js2-mode js3-mode))
           (boundp 'flow-minor-mode)
           (not (null (symbol-value 'flow-minor-mode)))
           "_Flow")
      (and (equal major-mode 'f90-mode) "_Fortran 90")
      (and (equal major-mode 'gleam-mode) "_Gleam")
      (and (equal major-mode 'ledger-mode) "_Ledger")
      (and (equal major-mode 'snakemake-mode) "_Snakemake")
      (language-id-buffer)))

(defun format-all--please-install (executable installer)
  "Internal helper function for error about missing EXECUTABLE and INSTALLER."
  (concat (format "You need the %S command." executable)
          (if (not installer) ""
            (format " You may be able to install it via %S." installer))))

(defun format-all--formatter-executable (formatter)
  "Internal helper function to get the external program for FORMATTER."
  (let ((executable (gethash formatter format-all--executable-table)))
    (when executable
      (or (executable-find executable)
          (signal 'format-all-executable-not-found
                  (format-all--please-install
                   executable
                   (gethash formatter format-all--install-table)))))))

(defun format-all--show-errors-buffer (error-output show-errors-p)
  "Internal shorthand function to update and show error output.

ERROR-OUTPUT come from the formatter.  SHOW-ERRORS-P determines
whether or not to display the errors buffer."
  (save-selected-window
    (with-current-buffer (get-buffer-create "*format-all-errors*")
      (erase-buffer)
      (insert error-output)
      (if show-errors-p
          (display-buffer (current-buffer))
        (let ((error-window (get-buffer-window (current-buffer))))
          (when error-window (quit-window nil error-window)))))))

(defun format-all--update-errors-buffer (status error-output)
  "Internal helper function to update *format-all-errors*.

STATUS and ERROR-OUTPUT come from the formatter."
  (let* ((has-warnings-p (not (= 0 (length error-output))))
         (has-errors-p (eq status :error))
         (show-errors-p (cl-case format-all-show-errors
                          (never nil)
                          (always t)
                          (warnings (or has-errors-p has-warnings-p))
                          (errors has-errors-p))))
    (format-all--show-errors-buffer error-output show-errors-p)))

(defun format-all--save-line-number (thunk)
  "Internal helper function to run THUNK and go back to the same line."
  (let ((old-line-number (line-number-at-pos))
        (old-column (current-column)))
    (funcall thunk)
    (goto-char (point-min))
    (forward-line (1- old-line-number))
    (let ((line-length (- (point-at-eol) (point-at-bol))))
      (goto-char (+ (point) (min old-column line-length))))))

(defun format-all--run-chain (language chain)
  "Internal function to run a formatter CHAIN on the current buffer.

LANGUAGE is the language ID of the current buffer, from
`format-all--language-id-buffer`."
  (let* ((chain (format-all--normalize-chain chain))
         (chain-tail chain)
         (error-output "")
         (reformatted-by '()))
    (format-all--save-line-number
     (lambda ()
       (cl-loop
        (unless (and chain-tail (= 0 (length error-output)))
          (cl-return))
        (let* ((formatter (car chain-tail))
               (f-name (car formatter))
               (f-args (cdr formatter))
               (f-function (gethash f-name format-all--format-table))
               (f-executable (format-all--formatter-executable f-name)))
          (when format-all-debug
            (message
             "Format-All: Formatting %s as %s using %S%s"
             (buffer-name) language f-name
             (with-temp-buffer
               (dolist (arg f-args) (insert " " (shell-quote-argument arg)))
               (buffer-string))))
          (cl-destructuring-bind (f-output f-error-output)
              (let ((format-all--user-args f-args))
                (funcall f-function f-executable language))
            (let ((f-status :already-formatted))
              (cond ((null f-output)
                     (setq error-output f-error-output)
                     (setq f-status :error))
                    ((not (equal f-output t))
                     (setq reformatted-by
                           (append reformatted-by (list f-name)))
                     (let ((inhibit-read-only t))
                       (erase-buffer)
                       (insert f-output))
                     (setq f-status :reformatted)))
              (run-hook-with-args 'format-all-after-format-functions
                                  f-name f-status)
              (format-all--update-errors-buffer f-status f-error-output))))
        (setq chain-tail (cdr chain-tail)))
       (message "%s"
                (cond ((not (= 0 (length error-output))) "Formatting error")
                      ((not reformatted-by) "Already formatted")
                      (t "Reformatted!")))))))

(defun format-all--get-default-chain (language)
  "Internal function to get the default formatter chain for LANGUAGE."
  (when language (cdr (assoc language format-all-default-formatters))))

(defun format-all--get-chain (language)
  "Internal function to get LANGUAGE formatter chain for current buffer."
  (when language (cdr (assoc language format-all-formatters))))

(defun format-all--set-chain (language chain)
  "Internal function to set LANGUAGE formatter CHAIN for current buffer."
  (cl-assert (stringp language))
  (cl-assert (listp chain))
  (setq format-all-formatters
        (append (cl-remove-if (lambda (pair) (equal language (car pair)))
                              format-all-formatters)
                (when chain (list (cons language chain))))))

(defun format-all--prompt-for-formatter (language)
  "Internal function to choose a formatter for LANGUAGE."
  (let ((f-names (gethash language format-all--language-table)))
    (cond ((null f-names)
           (error "No supported formatters for %s"
                  (or language "this language")))
          ((null (cdr f-names))
           (car f-names))
          (t
           (let ((f-string (completing-read
                            (format "Formatter for %s: " language)
                            (mapcar #'list f-names) nil t)))
             (and (not (= 0 (length f-string)))
                  (intern f-string)))))))

(defun format-all--buffer-from-hook ()
  "Internal helper function to auto-format current buffer from a hook.

Format-All installs this function into `before-save-hook' to
format buffers on save. This is a lenient version of
`format-all-buffer' that silently succeeds instead of signaling
an error if the current buffer has no formatter."
  (let ((language (format-all--language-id-buffer)))
    (format-all--run-chain language (format-all--get-chain language))))

;;;###autoload
(defun format-all-buffer (&optional prompt)
  "Auto-format the source code in the current buffer.

No disk files are touched - the buffer doesn't even need to be
saved.  If you don't like the results of the formatting, you can
use ordinary undo to get your code back to its previous state.

You will need to install external programs to do the formatting.
If the command can't find the program that it needs, it will try
to tell you how you might be able to install it on your operating
system. Only BibTeX, Emacs Lisp and Ledger are formatted without an
external program.

A suitable formatter is selected according to the `major-mode' of
the buffer.  Many popular programming languages are supported.
It is fairly easy to add new languages that have an external
formatter.  When called interactively or PROMPT-P is non-nil, a
missing formatter is prompted in the minibuffer.

If PROMPT is non-nil (or the function is called as an interactive
command), a missing formatter is prompted in the minibuffer.  If
PROMPT is the symbol `always' (or a prefix argument is given),
the formatter is prompted for even if one has already been set.

If any errors or warnings were encountered during formatting,
they are shown in a buffer called *format-all-errors*."
  (interactive (list (if current-prefix-arg 'always t)))
  (let* ((language (format-all--language-id-buffer))
         (chain (format-all--get-chain language)))
    (when (or (equal 'always prompt) (and prompt (not chain)))
      (let ((f-name (format-all--prompt-for-formatter language)))
        (when f-name
          (message "Setting formatter to %S" f-name)
          (setq chain (list f-name))
          (format-all--set-chain language chain))))
    (unless chain (error "No formatter"))
    (format-all--run-chain language chain)))

(defun format-all-ensure-formatter ()
  "Ensure current buffer has a formatter, using default if not."
  (interactive)
  (let ((language (format-all--language-id-buffer)))
    (unless (format-all--get-chain language)
      (cond ((not language)
             (message "No formatter for this language"))
            ((not (gethash language format-all--language-table))
             (message "No formatter for %s" language))
            (t
             (let ((default (format-all--get-default-chain language)))
               (cond ((not default)
                      (message "No default formatter for %s" language))
                     (t
                      (message "Using default formatter%s"
                               (with-temp-buffer
                                 (dolist (formatter default (buffer-string))
                                   (insert (format " %S" formatter)))))
                      (format-all--set-chain language default)))))))))

;;;###autoload
(define-minor-mode format-all-mode
  "Toggle automatic source code formatting before save.

When this minor mode (FmtAll) is enabled, `format-all-buffer' is
automatically called to format your code each time before you
save the buffer.

The mode is buffer-local and needs to be enabled separately each
time a file is visited. You may want to use `add-hook' in your
`user-init-file' to enable the mode based on buffer modes. E.g.:

    (add-hook 'prog-mode-hook 'format-all-mode)

To use a default formatter for projects that don't have one, add
this too:

    (add-hook 'prog-mode-hook 'format-all-ensure-formatter)

When `format-all-mode' is called as a Lisp function, the mode is
toggled if ARG is ‘toggle’, disabled if ARG is a negative integer
or zero, and enabled otherwise."
  :lighter " FmtAll"
  :global nil
  (if format-all-mode
      (add-hook 'before-save-hook
                'format-all--buffer-from-hook
                nil 'local)
    (remove-hook 'before-save-hook
                 'format-all--buffer-from-hook
                 'local)))

(provide 'format-all)

;;; format-all.el ends here<|MERGE_RESOLUTION|>--- conflicted
+++ resolved
@@ -66,13 +66,9 @@
 ;; - Python (black, yapf)
 ;; - R (styler)
 ;; - Reason (bsrefmt)
-<<<<<<< HEAD
 ;; - ReScript (resfmt)
+;; - ReScript (rescript)
 ;; - Ruby (rubocop, rufo, standardrb)
-=======
-;; - ReScript (rescript)
-;; - Ruby (rufo)
->>>>>>> 351057f7
 ;; - Rust (rustfmt)
 ;; - Scala (scalafmt)
 ;; - Shell script (beautysh, shfmt)
